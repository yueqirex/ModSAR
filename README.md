--- conflicted
+++ resolved
@@ -1,12 +1,8 @@
 # Auto-Encoding or Auto-Regression? A Reality Check on Causality of Self-Attention-Based Sequential Recommenders.
 
-<<<<<<< HEAD
 <img src=media/ModSAR.pdf width=1000>
 
-Under review: Auto-Encoding or Auto-Regression? A Reality Check on Causality of Self-Attention-Based Sequential Recommenders.
-=======
-[Under review] Auto-Encoding or Auto-Regression? A Reality Check on Causality of Self-Attention-Based Sequential Recommenders.
->>>>>>> 2e7e6938
+[Under review]: Auto-Encoding or Auto-Regression? A Reality Check on Causality of Self-Attention-Based Sequential Recommenders.
 
 PyTorch-Lightning and Ray-Tune implemented AE-AR comparison for self-attentive sequential recommendation.
 
